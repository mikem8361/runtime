﻿using System;
using System.Diagnostics.CodeAnalysis;
using System.Reflection;
using Mono.Linker.Tests.Cases.Expectations.Assertions;
using Mono.Linker.Tests.Cases.Expectations.Helpers;
using BindingFlags = System.Reflection.BindingFlags;

namespace Mono.Linker.Tests.Cases.DataFlow
{
	[SkipKeptItemsValidation]
	[ExpectedNoWarnings]
	public class GenericParameterDataFlow
	{
		public static void Main ()
		{
			TestSingleGenericParameterOnType ();
			TestMultipleGenericParametersOnType ();
			TestBaseTypeGenericRequirements ();
			TestDeepNestedTypesWithGenerics ();
			TestInterfaceTypeGenericRequirements ();
			TestTypeGenericRequirementsOnMembers ();
			TestPartialInstantiationTypes ();

			TestSingleGenericParameterOnMethod ();
			TestMultipleGenericParametersOnMethod ();
			TestMethodGenericParametersViaInheritance ();

			MakeGenericType.Test ();
			MakeGenericMethod.Test ();

			TestNewConstraintSatisfiesParameterlessConstructor<object> ();
			TestStructConstraintSatisfiesParameterlessConstructor<TestStruct> ();
			TestUnmanagedConstraintSatisfiesParameterlessConstructor<byte> ();

			TestGenericParameterFlowsToField ();
			TestGenericParameterFlowsToReturnValue ();
		}

		static void TestSingleGenericParameterOnType ()
		{
			TypeRequiresNothing<TestType>.Test ();
			TypeRequiresPublicFields<TestType>.Test ();
			TypeRequiresPublicMethods<TestType>.Test ();
			TypeRequiresPublicFieldsPassThrough<TestType>.Test ();
			TypeRequiresNothingPassThrough<TestType>.Test ();
		}

		static void TestGenericParameterFlowsToField ()
		{
			TypeRequiresPublicFields<TestType>.TestFields ();
		}

		static void TestGenericParameterFlowsToReturnValue ()
		{
			_ = TypeRequiresPublicFields<TestType>.ReturnRequiresPublicFields ();
			_ = TypeRequiresPublicFields<TestType>.ReturnRequiresPublicMethods ();
			_ = TypeRequiresPublicFields<TestType>.ReturnRequiresNothing ();
		}

		[DynamicallyAccessedMembers (DynamicallyAccessedMemberTypes.PublicFields)]
		static Type FieldRequiresPublicFields;

		[DynamicallyAccessedMembers (DynamicallyAccessedMemberTypes.PublicMethods)]
		static Type FieldRequiresPublicMethods;

		static Type FieldRequiresNothing;

		class TypeRequiresPublicFields<
			[DynamicallyAccessedMembers (DynamicallyAccessedMemberTypes.PublicFields)] T>
		{
			[ExpectedWarning ("IL2087", "'" + nameof (T) + "'", nameof (TypeRequiresPublicFields<T>), nameof (DataFlowTypeExtensions.RequiresPublicMethods))]
			public static void Test ()
			{
				typeof (T).RequiresPublicFields ();
				typeof (T).RequiresPublicMethods ();
				typeof (T).RequiresNone ();
			}

			[ExpectedWarning ("IL2089", "'" + nameof (T) + "'", nameof (TypeRequiresPublicFields<T>), nameof (FieldRequiresPublicMethods))]
			public static void TestFields ()
			{
				FieldRequiresPublicFields = typeof (T);
				FieldRequiresPublicMethods = typeof (T);
				FieldRequiresNothing = typeof (T);
			}


			[return: DynamicallyAccessedMembers (DynamicallyAccessedMemberTypes.PublicFields)]
			public static Type ReturnRequiresPublicFields ()
			{
				return typeof (T);
			}


			[ExpectedWarning ("IL2088", "'" + nameof (T) + "'", nameof (TypeRequiresPublicFields<T>), nameof (ReturnRequiresPublicMethods))]
			[return: DynamicallyAccessedMembers (DynamicallyAccessedMemberTypes.PublicMethods)]
			public static Type ReturnRequiresPublicMethods ()
			{
				return typeof (T);
			}

			public static Type ReturnRequiresNothing ()
			{
				return typeof (T);
			}
		}

		class TypeRequiresPublicMethods<
			[DynamicallyAccessedMembers (DynamicallyAccessedMemberTypes.PublicMethods)] T>
		{
			[ExpectedWarning ("IL2087", nameof (DataFlowTypeExtensions.RequiresPublicFields))]
			public static void Test ()
			{
				typeof (T).RequiresPublicFields ();
				typeof (T).RequiresPublicMethods ();
				typeof (T).RequiresNone ();
			}
		}

		class TypeRequiresNothing<T>
		{
			[ExpectedWarning ("IL2087", nameof (DataFlowTypeExtensions.RequiresPublicFields))]
			[ExpectedWarning ("IL2087", nameof (DataFlowTypeExtensions.RequiresPublicMethods))]
			public static void Test ()
			{
				typeof (T).RequiresPublicFields ();
				typeof (T).RequiresPublicMethods ();
				typeof (T).RequiresNone ();
			}
		}

		class TypeRequiresPublicFieldsPassThrough<
			[DynamicallyAccessedMembers (DynamicallyAccessedMemberTypes.PublicFields)] TSource>
		{
			[ExpectedWarning ("IL2091", nameof (TSource),
					"Mono.Linker.Tests.Cases.DataFlow.GenericParameterDataFlow.TypeRequiresPublicFieldsPassThrough<TSource>",
					"T",
					"Mono.Linker.Tests.Cases.DataFlow.GenericParameterDataFlow.TypeRequiresPublicMethods<T>")]
			public static void Test ()
			{
				TypeRequiresPublicFields<TSource>.Test ();
				TypeRequiresPublicMethods<TSource>.Test ();
				TypeRequiresNothing<TSource>.Test ();
			}
		}

		class TypeRequiresNothingPassThrough<T>
		{
			[ExpectedWarning ("IL2091", nameof (TypeRequiresPublicFields<T>))]
			[ExpectedWarning ("IL2091", nameof (TypeRequiresPublicMethods<T>))]
			public static void Test ()
			{
				TypeRequiresPublicFields<T>.Test ();
				TypeRequiresPublicMethods<T>.Test ();
				TypeRequiresNothing<T>.Test ();
			}
		}

		static void TestMultipleGenericParametersOnType ()
		{
			MultipleTypesWithDifferentRequirements<TestType, TestType, TestType, TestType>.TestMultiple ();
			MultipleTypesWithDifferentRequirements<TestType, TestType, TestType, TestType>.TestFields ();
			MultipleTypesWithDifferentRequirements<TestType, TestType, TestType, TestType>.TestMethods ();
			MultipleTypesWithDifferentRequirements<TestType, TestType, TestType, TestType>.TestBoth ();
			MultipleTypesWithDifferentRequirements<TestType, TestType, TestType, TestType>.TestNothing ();
		}

		class MultipleTypesWithDifferentRequirements<
			[DynamicallyAccessedMembers (DynamicallyAccessedMemberTypes.PublicFields)] TFields,
			[DynamicallyAccessedMembers (DynamicallyAccessedMemberTypes.PublicMethods)] TMethods,
			[DynamicallyAccessedMembers (DynamicallyAccessedMemberTypes.PublicFields | DynamicallyAccessedMemberTypes.PublicMethods)] TBoth,
			TNothing>
		{
			public static void TestMultiple ()
			{
				typeof (TFields).RequiresPublicFields ();
				typeof (TMethods).RequiresPublicMethods ();
				typeof (TBoth).RequiresPublicFields ();
				typeof (TBoth).RequiresPublicMethods ();
				typeof (TFields).RequiresNone ();
				typeof (TMethods).RequiresNone ();
				typeof (TBoth).RequiresNone ();
				typeof (TNothing).RequiresNone ();
			}

			[ExpectedWarning ("IL2087", nameof (DataFlowTypeExtensions.RequiresPublicMethods))]
			public static void TestFields ()
			{
				typeof (TFields).RequiresPublicFields ();
				typeof (TFields).RequiresPublicMethods ();
				typeof (TFields).RequiresNone ();
			}

			[ExpectedWarning ("IL2087", nameof (DataFlowTypeExtensions.RequiresPublicFields))]
			public static void TestMethods ()
			{
				typeof (TMethods).RequiresPublicFields ();
				typeof (TMethods).RequiresPublicMethods ();
				typeof (TMethods).RequiresNone ();
			}

			public static void TestBoth ()
			{
				typeof (TBoth).RequiresPublicFields ();
				typeof (TBoth).RequiresPublicMethods ();
				typeof (TBoth).RequiresNone ();
			}

			[ExpectedWarning ("IL2087", nameof (DataFlowTypeExtensions.RequiresPublicFields))]
			[ExpectedWarning ("IL2087", nameof (DataFlowTypeExtensions.RequiresPublicMethods))]
			public static void TestNothing ()
			{
				typeof (TNothing).RequiresPublicFields ();
				typeof (TNothing).RequiresPublicMethods ();
				typeof (TNothing).RequiresNone ();
			}
		}

		static void TestBaseTypeGenericRequirements ()
		{
			new DerivedTypeWithInstantiatedGenericOnBase ();
			new DerivedTypeWithInstantiationOverSelfOnBase ();
			new DerivedTypeWithOpenGenericOnBase<TestType> ();
			new DerivedTypeWithOpenGenericOnBaseWithRequirements<TestType> ();
		}

		class GenericBaseTypeWithRequirements<[DynamicallyAccessedMembers (DynamicallyAccessedMemberTypes.PublicFields)] T>
		{
			public GenericBaseTypeWithRequirements ()
			{
				typeof (T).RequiresPublicFields ();
			}
		}

		class DerivedTypeWithInstantiatedGenericOnBase : GenericBaseTypeWithRequirements<TestType>
		{
		}

		class GenericBaseTypeWithRequiresAll<[DynamicallyAccessedMembers (DynamicallyAccessedMemberTypes.All)] T>
		{
		}

		class DerivedTypeWithInstantiationOverSelfOnBase : GenericBaseTypeWithRequirements<DerivedTypeWithInstantiationOverSelfOnBase>
		{
		}

		[ExpectedWarning ("IL2091", nameof (GenericBaseTypeWithRequirements<T>))]
		class DerivedTypeWithOpenGenericOnBase<T> : GenericBaseTypeWithRequirements<T>
		{
			[ExpectedWarning ("IL2091", nameof (GenericBaseTypeWithRequirements<T>))]
			public DerivedTypeWithOpenGenericOnBase () { }
		}

		class DerivedTypeWithOpenGenericOnBaseWithRequirements<[DynamicallyAccessedMembers (DynamicallyAccessedMemberTypes.PublicFields)] T>
			: GenericBaseTypeWithRequirements<T>
		{
		}

		static void TestInterfaceTypeGenericRequirements ()
		{
			IGenericInterfaceTypeWithRequirements<TestType> instance = new InterfaceImplementationTypeWithInstantiatedGenericOnBase ();
			new InterfaceImplementationTypeWithInstantiationOverSelfOnBase ();
			new InterfaceImplementationTypeWithOpenGenericOnBase<TestType> ();
			new InterfaceImplementationTypeWithOpenGenericOnBaseWithRequirements<TestType> ();
		}

		interface IGenericInterfaceTypeWithRequirements<[DynamicallyAccessedMembers (DynamicallyAccessedMemberTypes.PublicFields)] T>
		{
		}

		class InterfaceImplementationTypeWithInstantiatedGenericOnBase : IGenericInterfaceTypeWithRequirements<TestType>
		{
		}

		interface IGenericInterfaceTypeWithRequiresAll<[DynamicallyAccessedMembers (DynamicallyAccessedMemberTypes.All)] T>
		{
		}

		class InterfaceImplementationTypeWithInstantiationOverSelfOnBase : IGenericInterfaceTypeWithRequiresAll<InterfaceImplementationTypeWithInstantiationOverSelfOnBase>
		{
		}

		[ExpectedWarning ("IL2091", nameof (IGenericInterfaceTypeWithRequirements<T>))]
		class InterfaceImplementationTypeWithOpenGenericOnBase<T> : IGenericInterfaceTypeWithRequirements<T>
		{
		}

		class InterfaceImplementationTypeWithOpenGenericOnBaseWithRequirements<[DynamicallyAccessedMembers (DynamicallyAccessedMemberTypes.PublicFields)] T>
			: IGenericInterfaceTypeWithRequirements<T>
		{
		}

		static void TestDeepNestedTypesWithGenerics ()
		{
			RootTypeWithRequirements<TestType>.InnerTypeWithNoAddedGenerics.TestAccess ();
		}

		class RootTypeWithRequirements<[DynamicallyAccessedMembers (DynamicallyAccessedMemberTypes.PublicFields)] TRoot>
		{
			public class InnerTypeWithNoAddedGenerics
			{
				// The message is not ideal since we report the TRoot to come from RootTypeWithRequirements/InnerTypeWIthNoAddedGenerics
				// while it originates on RootTypeWithRequirements, but it's correct from IL's point of view.
				[ExpectedWarning ("IL2087", nameof (TRoot),
						"Mono.Linker.Tests.Cases.DataFlow.GenericParameterDataFlow.RootTypeWithRequirements<TRoot>.InnerTypeWithNoAddedGenerics",
						"type",
						"DataFlowTypeExtensions.RequiresPublicMethods(Type)")]
				public static void TestAccess ()
				{
					typeof (TRoot).RequiresPublicFields ();
					typeof (TRoot).RequiresPublicMethods ();
				}
			}
		}

		static void TestTypeGenericRequirementsOnMembers ()
		{
			// Basically just root everything we need to test
			var instance = new TypeGenericRequirementsOnMembers<TestType> ();

			_ = instance.PublicFieldsField;
			_ = instance.PublicMethodsField;

			_ = instance.PublicFieldsProperty;
			instance.PublicFieldsProperty = null;
			_ = instance.PublicMethodsProperty;
			instance.PublicMethodsProperty = null;

			instance.PublicFieldsMethodParameter (null);
			instance.PublicMethodsMethodParameter (null);

			instance.PublicFieldsMethodReturnValue ();
			instance.PublicMethodsMethodReturnValue ();

			instance.PublicFieldsMethodLocalVariable ();
			instance.PublicMethodsMethodLocalVariable ();
		}

		class TypeGenericRequirementsOnMembers<[DynamicallyAccessedMembers (DynamicallyAccessedMemberTypes.PublicFields)] TOuter>
		{
			public TypeRequiresPublicFields<TOuter> PublicFieldsField;

			[ExpectedWarning ("IL2091", nameof (TypeRequiresPublicMethods<TOuter>))]
			public TypeRequiresPublicMethods<TOuter> PublicMethodsField;

			public TypeRequiresPublicFields<TOuter> PublicFieldsProperty {
				get;
				set;
			}

			public TypeRequiresPublicMethods<TOuter> PublicMethodsProperty {
				[ExpectedWarning ("IL2091", nameof (TypeRequiresPublicMethods<TOuter>))]
				get => null;
				[ExpectedWarning ("IL2091", nameof (TypeRequiresPublicMethods<TOuter>))]
				set { }
			}

			public void PublicFieldsMethodParameter (TypeRequiresPublicFields<TOuter> param) { }
			[ExpectedWarning ("IL2091", nameof (TypeRequiresPublicMethods<TOuter>))]
			public void PublicMethodsMethodParameter (TypeRequiresPublicMethods<TOuter> param) { }

			public TypeRequiresPublicFields<TOuter> PublicFieldsMethodReturnValue () { return null; }
			[ExpectedWarning ("IL2091", nameof (TypeRequiresPublicMethods<TOuter>))]
			public TypeRequiresPublicMethods<TOuter> PublicMethodsMethodReturnValue () { return null; }

			public void PublicFieldsMethodLocalVariable ()
			{
				TypeRequiresPublicFields<TOuter> t = null;
			}

			[ExpectedWarning ("IL2091", nameof (TypeRequiresPublicMethods<TOuter>))]
			public void PublicMethodsMethodLocalVariable ()
			{
				TypeRequiresPublicMethods<TOuter> t = null;
			}
		}

		static void TestPartialInstantiationTypes ()
		{
			_ = new PartialyInstantiatedFields<TestType> ();
			_ = new FullyInstantiatedOverPartiallyInstantiatedFields ();
			_ = new PartialyInstantiatedMethods<TestType> ();
			_ = new FullyInstantiatedOverPartiallyInstantiatedMethods ();
		}

		class BaseForPartialInstantiation<
			[DynamicallyAccessedMembers (DynamicallyAccessedMemberTypes.PublicFields)] TFields,
			[DynamicallyAccessedMembers (DynamicallyAccessedMemberTypes.PublicMethods)] TMethods>
		{
		}

		class PartialyInstantiatedFields<[DynamicallyAccessedMembers (DynamicallyAccessedMemberTypes.PublicFields)] TOuter>
			: BaseForPartialInstantiation<TOuter, TestType>
		{
		}

		class FullyInstantiatedOverPartiallyInstantiatedFields
			: PartialyInstantiatedFields<TestType>
		{
		}

		[ExpectedWarning ("IL2091", nameof (BaseForPartialInstantiation<TestType, TOuter>), "'TMethods'")]
		class PartialyInstantiatedMethods<[DynamicallyAccessedMembers (DynamicallyAccessedMemberTypes.PublicFields)] TOuter>
			: BaseForPartialInstantiation<TestType, TOuter>
		{
			[ExpectedWarning ("IL2091", nameof (BaseForPartialInstantiation<TestType, TOuter>), "'TMethods'")]
			public PartialyInstantiatedMethods () { }
		}

		class FullyInstantiatedOverPartiallyInstantiatedMethods
			: PartialyInstantiatedMethods<TestType>
		{
		}

		static void TestSingleGenericParameterOnMethod ()
		{
			MethodRequiresPublicFields<TestType> ();
			MethodRequiresPublicMethods<TestType> ();
			MethodRequiresNothing<TestType> ();
			MethodRequiresPublicFieldsPassThrough<TestType> ();
			MethodRequiresNothingPassThrough<TestType> ();
		}

		[ExpectedWarning ("IL2087", nameof (DataFlowTypeExtensions.RequiresPublicMethods))]
		static void MethodRequiresPublicFields<
			[DynamicallyAccessedMembers (DynamicallyAccessedMemberTypes.PublicFields)] T> ()
		{
			typeof (T).RequiresPublicFields ();
			typeof (T).RequiresPublicMethods ();
			typeof (T).RequiresNone ();
		}

		[ExpectedWarning ("IL2087", nameof (DataFlowTypeExtensions.RequiresPublicFields))]
		static void MethodRequiresPublicMethods<
			[DynamicallyAccessedMembers (DynamicallyAccessedMemberTypes.PublicMethods)] T> ()
		{
			typeof (T).RequiresPublicFields ();
			typeof (T).RequiresPublicMethods ();
			typeof (T).RequiresNone ();
		}

		[ExpectedWarning ("IL2087", nameof (DataFlowTypeExtensions.RequiresPublicFields))]
		[ExpectedWarning ("IL2087", nameof (DataFlowTypeExtensions.RequiresPublicMethods))]
		static void MethodRequiresNothing<T> ()
		{
			typeof (T).RequiresPublicFields ();
			typeof (T).RequiresPublicMethods ();
			typeof (T).RequiresNone ();
		}

		[ExpectedWarning ("IL2091", nameof (MethodRequiresPublicMethods), "'T'")]
		static void MethodRequiresPublicFieldsPassThrough<
			[DynamicallyAccessedMembers (DynamicallyAccessedMemberTypes.PublicFields)] T> ()
		{
			MethodRequiresPublicFields<T> ();
			MethodRequiresPublicMethods<T> ();
			MethodRequiresNothing<T> ();
		}

		[ExpectedWarning ("IL2091", nameof (MethodRequiresPublicFields), "'T'")]
		[ExpectedWarning ("IL2091", nameof (MethodRequiresPublicMethods), "'T'")]
		static void MethodRequiresNothingPassThrough<T> ()
		{
			MethodRequiresPublicFields<T> ();
			MethodRequiresPublicMethods<T> ();
			MethodRequiresNothing<T> ();
		}

		static void TestMethodGenericParametersViaInheritance ()
		{
			TypeWithInstantiatedGenericMethodViaGenericParameter<TestType>.StaticRequiresPublicFields<TestType> ();
			TypeWithInstantiatedGenericMethodViaGenericParameter<TestType>.StaticRequiresPublicFieldsNonGeneric ();

			TypeWithInstantiatedGenericMethodViaGenericParameter<TestType>.StaticPartialInstantiation ();
			TypeWithInstantiatedGenericMethodViaGenericParameter<TestType>.StaticPartialInstantiationUnrecognized ();

			var instance = new TypeWithInstantiatedGenericMethodViaGenericParameter<TestType> ();

			instance.InstanceRequiresPublicFields<TestType> ();
			instance.InstanceRequiresPublicFieldsNonGeneric ();

			instance.VirtualRequiresPublicFields<TestType> ();
			instance.VirtualRequiresPublicMethods<TestType> ();

			instance.CallInterface ();

			IInterfaceWithGenericMethod interfaceInstance = (IInterfaceWithGenericMethod) instance;
			interfaceInstance.InterfaceRequiresPublicFields<TestType> ();
			interfaceInstance.InterfaceRequiresPublicMethods<TestType> ();
		}

		class BaseTypeWithGenericMethod
		{
			public static void StaticRequiresPublicFields<[DynamicallyAccessedMembers (DynamicallyAccessedMemberTypes.PublicFields)] T> ()
				=> typeof (T).RequiresPublicFields ();
			public void InstanceRequiresPublicFields<[DynamicallyAccessedMembers (DynamicallyAccessedMemberTypes.PublicFields)] T> ()
				=> typeof (T).RequiresPublicFields ();
			public virtual void VirtualRequiresPublicFields<[DynamicallyAccessedMembers (DynamicallyAccessedMemberTypes.PublicFields)] T> ()
				=> typeof (T).RequiresPublicFields ();

			public static void StaticRequiresPublicMethods<[DynamicallyAccessedMembers (DynamicallyAccessedMemberTypes.PublicMethods)] T> ()
				=> typeof (T).RequiresPublicMethods ();
			public void InstanceRequiresPublicMethods<[DynamicallyAccessedMembers (DynamicallyAccessedMemberTypes.PublicMethods)]T> ()
				=> typeof (T).RequiresPublicMethods ();
			public virtual void VirtualRequiresPublicMethods<[DynamicallyAccessedMembers (DynamicallyAccessedMemberTypes.PublicMethods)]T> ()
				=> typeof (T).RequiresPublicMethods ();

			public static void StaticRequiresMultipleGenericParams<
				[DynamicallyAccessedMembers (DynamicallyAccessedMemberTypes.PublicFields)] TFields,
				[DynamicallyAccessedMembers (DynamicallyAccessedMemberTypes.PublicMethods)] TMethods> ()
			{
				typeof (TFields).RequiresPublicFields ();
				typeof (TMethods).RequiresPublicMethods ();
			}
		}

		interface IInterfaceWithGenericMethod
		{
			void InterfaceRequiresPublicFields<[DynamicallyAccessedMembers (DynamicallyAccessedMemberTypes.PublicFields)] T> ();
			void InterfaceRequiresPublicMethods<[DynamicallyAccessedMembers (DynamicallyAccessedMemberTypes.PublicMethods)] T> ();
		}

		class TypeWithInstantiatedGenericMethodViaGenericParameter<[DynamicallyAccessedMembers (DynamicallyAccessedMemberTypes.PublicFields)] TOuter>
			: BaseTypeWithGenericMethod, IInterfaceWithGenericMethod
		{
			[ExpectedWarning ("IL2091",
				"'TInner'",
				"Mono.Linker.Tests.Cases.DataFlow.GenericParameterDataFlow.TypeWithInstantiatedGenericMethodViaGenericParameter<TOuter>.StaticRequiresPublicFields<TInner>()",
				"'T'",
				"Mono.Linker.Tests.Cases.DataFlow.GenericParameterDataFlow.BaseTypeWithGenericMethod.StaticRequiresPublicMethods<T>()")]
			public static void StaticRequiresPublicFields<[DynamicallyAccessedMembers (DynamicallyAccessedMemberTypes.PublicFields)] TInner> ()
			{
				StaticRequiresPublicFields<TInner> ();
				StaticRequiresPublicMethods<TInner> ();
			}

			[ExpectedWarning ("IL2091",
				"'TOuter'",
				"Mono.Linker.Tests.Cases.DataFlow.GenericParameterDataFlow.TypeWithInstantiatedGenericMethodViaGenericParameter<TOuter>",
				"'T'",
				"Mono.Linker.Tests.Cases.DataFlow.GenericParameterDataFlow.BaseTypeWithGenericMethod.StaticRequiresPublicMethods<T>()")]
			public static void StaticRequiresPublicFieldsNonGeneric ()
			{
				StaticRequiresPublicFields<TOuter> ();
				StaticRequiresPublicMethods<TOuter> ();
			}

			public static void StaticPartialInstantiation ()
			{
				StaticRequiresMultipleGenericParams<TOuter, TestType> ();
			}

			[ExpectedWarning ("IL2091",
				"'TOuter'",
				"Mono.Linker.Tests.Cases.DataFlow.GenericParameterDataFlow.TypeWithInstantiatedGenericMethodViaGenericParameter<TOuter>",
				"'TMethods'",
				"Mono.Linker.Tests.Cases.DataFlow.GenericParameterDataFlow.BaseTypeWithGenericMethod.StaticRequiresMultipleGenericParams<TFields,TMethods>()")]
			public static void StaticPartialInstantiationUnrecognized ()
			{
				StaticRequiresMultipleGenericParams<TestType, TOuter> ();
			}

			[ExpectedWarning ("IL2091",
				"'TInner'",
				"Mono.Linker.Tests.Cases.DataFlow.GenericParameterDataFlow.TypeWithInstantiatedGenericMethodViaGenericParameter<TOuter>.InstanceRequiresPublicFields<TInner>()",
				"'T'",
				"Mono.Linker.Tests.Cases.DataFlow.GenericParameterDataFlow.BaseTypeWithGenericMethod.InstanceRequiresPublicMethods<T>()")]
			public void InstanceRequiresPublicFields<[DynamicallyAccessedMembers (DynamicallyAccessedMemberTypes.PublicFields)] TInner> ()
			{
				InstanceRequiresPublicFields<TInner> ();
				InstanceRequiresPublicMethods<TInner> ();
			}

			[ExpectedWarning ("IL2091",
				"'TOuter'",
				"Mono.Linker.Tests.Cases.DataFlow.GenericParameterDataFlow.TypeWithInstantiatedGenericMethodViaGenericParameter<TOuter>",
				"'T'",
				"Mono.Linker.Tests.Cases.DataFlow.GenericParameterDataFlow.BaseTypeWithGenericMethod.InstanceRequiresPublicMethods<T>()")]
			public void InstanceRequiresPublicFieldsNonGeneric ()
			{
				InstanceRequiresPublicFields<TOuter> ();
				InstanceRequiresPublicMethods<TOuter> ();
			}

			public override void VirtualRequiresPublicFields<[DynamicallyAccessedMembers (DynamicallyAccessedMemberTypes.PublicFields)] T> ()
			{
				typeof (T).RequiresPublicFields ();
			}

			public override void VirtualRequiresPublicMethods<[DynamicallyAccessedMembers (DynamicallyAccessedMemberTypes.PublicMethods)] T> ()
			{
				typeof (T).RequiresPublicMethods ();
			}

			public void InterfaceRequiresPublicFields<[DynamicallyAccessedMembers (DynamicallyAccessedMemberTypes.PublicFields)] T> ()
			{
				typeof (T).RequiresPublicFields (); ;
			}

			public void InterfaceRequiresPublicMethods<[DynamicallyAccessedMembers (DynamicallyAccessedMemberTypes.PublicMethods)] T> ()
			{
				typeof (T).RequiresPublicMethods ();
			}

			[ExpectedWarning ("IL2091",
				"'TOuter'",
				"Mono.Linker.Tests.Cases.DataFlow.GenericParameterDataFlow.TypeWithInstantiatedGenericMethodViaGenericParameter<TOuter>",
				"'T'",
				"Mono.Linker.Tests.Cases.DataFlow.GenericParameterDataFlow.IInterfaceWithGenericMethod.InterfaceRequiresPublicMethods<T>()")]
			public void CallInterface ()
			{
				IInterfaceWithGenericMethod interfaceInstance = (IInterfaceWithGenericMethod) this;
				interfaceInstance.InterfaceRequiresPublicFields<TOuter> ();
				interfaceInstance.InterfaceRequiresPublicMethods<TOuter> ();
			}
		}


		static void TestMultipleGenericParametersOnMethod ()
		{
			MethodMultipleWithDifferentRequirements_TestMultiple<TestType, TestType, TestType, TestType> ();
			MethodMultipleWithDifferentRequirements_TestFields<TestType, TestType, TestType, TestType> ();
			MethodMultipleWithDifferentRequirements_TestMethods<TestType, TestType, TestType, TestType> ();
			MethodMultipleWithDifferentRequirements_TestBoth<TestType, TestType, TestType, TestType> ();
			MethodMultipleWithDifferentRequirements_TestNothing<TestType, TestType, TestType, TestType> ();
		}

		static void MethodMultipleWithDifferentRequirements_TestMultiple<
			[DynamicallyAccessedMembers (DynamicallyAccessedMemberTypes.PublicFields)] TFields,
			[DynamicallyAccessedMembers (DynamicallyAccessedMemberTypes.PublicMethods)] TMethods,
			[DynamicallyAccessedMembers (DynamicallyAccessedMemberTypes.PublicFields | DynamicallyAccessedMemberTypes.PublicMethods)] TBoth,
			TNothing> ()
		{
			typeof (TFields).RequiresPublicFields (); ;
			typeof (TMethods).RequiresPublicMethods ();
			typeof (TBoth).RequiresPublicFields (); ;
			typeof (TBoth).RequiresPublicMethods ();
			typeof (TFields).RequiresNone ();
			typeof (TMethods).RequiresNone ();
			typeof (TBoth).RequiresNone ();
			typeof (TNothing).RequiresNone ();
		}

		[ExpectedWarning ("IL2087", nameof (DataFlowTypeExtensions.RequiresPublicMethods))]
		static void MethodMultipleWithDifferentRequirements_TestFields<
			[DynamicallyAccessedMembers (DynamicallyAccessedMemberTypes.PublicFields)] TFields,
			[DynamicallyAccessedMembers (DynamicallyAccessedMemberTypes.PublicMethods)] TMethods,
			[DynamicallyAccessedMembers (DynamicallyAccessedMemberTypes.PublicFields | DynamicallyAccessedMemberTypes.PublicMethods)] TBoth,
			TNothing> ()
		{
			typeof (TFields).RequiresPublicFields (); ;
			typeof (TFields).RequiresPublicMethods ();
			typeof (TFields).RequiresNone ();
		}

		[ExpectedWarning ("IL2087", nameof (DataFlowTypeExtensions.RequiresPublicFields))]
		static void MethodMultipleWithDifferentRequirements_TestMethods<
			[DynamicallyAccessedMembers (DynamicallyAccessedMemberTypes.PublicFields)] TFields,
			[DynamicallyAccessedMembers (DynamicallyAccessedMemberTypes.PublicMethods)] TMethods,
			[DynamicallyAccessedMembers (DynamicallyAccessedMemberTypes.PublicFields | DynamicallyAccessedMemberTypes.PublicMethods)] TBoth,
			TNothing> ()
		{
			typeof (TMethods).RequiresPublicFields ();
			typeof (TMethods).RequiresPublicMethods ();
			typeof (TMethods).RequiresNone ();
		}

		static void MethodMultipleWithDifferentRequirements_TestBoth<
			[DynamicallyAccessedMembers (DynamicallyAccessedMemberTypes.PublicFields)] TFields,
			[DynamicallyAccessedMembers (DynamicallyAccessedMemberTypes.PublicMethods)] TMethods,
			[DynamicallyAccessedMembers (DynamicallyAccessedMemberTypes.PublicFields | DynamicallyAccessedMemberTypes.PublicMethods)] TBoth,
			TNothing> ()
		{
			typeof (TBoth).RequiresPublicFields ();
			typeof (TBoth).RequiresPublicMethods ();
			typeof (TBoth).RequiresNone ();
		}

		[ExpectedWarning ("IL2087", nameof (DataFlowTypeExtensions.RequiresPublicFields))]
		[ExpectedWarning ("IL2087", nameof (DataFlowTypeExtensions.RequiresPublicMethods))]
		static void MethodMultipleWithDifferentRequirements_TestNothing<
			[DynamicallyAccessedMembers (DynamicallyAccessedMemberTypes.PublicFields)] TFields,
			[DynamicallyAccessedMembers (DynamicallyAccessedMemberTypes.PublicMethods)] TMethods,
			[DynamicallyAccessedMembers (DynamicallyAccessedMemberTypes.PublicFields | DynamicallyAccessedMemberTypes.PublicMethods)] TBoth,
			TNothing> ()
		{
			typeof (TNothing).RequiresPublicFields ();
			typeof (TNothing).RequiresPublicMethods ();
			typeof (TNothing).RequiresNone ();
		}


		class MakeGenericType
		{
			public static void Test ()
			{
				TestNullType ();
				TestUnknownInput (null);
				TestWithUnknownTypeArray (null);
				TestWithArrayUnknownIndexSet (0);
				TestWithArrayUnknownLengthSet (1);
				TestNoArguments ();

				TestWithRequirements ();
				TestWithRequirementsFromParam (null);
				TestWithRequirementsFromParamWithMismatch (null);
				TestWithRequirementsFromGenericParam<TestType> ();
				TestWithRequirementsFromGenericParamWithMismatch<TestType> ();

				TestWithNoRequirements ();
				TestWithNoRequirementsFromParam (null);

				TestWithMultipleArgumentsWithRequirements ();

				TestWithNewConstraint ();
				TestWithStructConstraint ();
				TestWithUnmanagedConstraint ();
				TestWithNullable ();
			}

			// This is OK since we know it's null, so MakeGenericType is effectively a no-op (will throw)
			// so no validation necessary.
			static void TestNullType ()
			{
				Type nullType = null;
				nullType.MakeGenericType (typeof (TestType));
			}

			[ExpectedWarning ("IL2055", nameof (Type.MakeGenericType))]
			static void TestUnknownInput (Type inputType)
			{
				inputType.MakeGenericType (typeof (TestType));
			}

			[ExpectedWarning ("IL2055", nameof (Type.MakeGenericType))]
			static void TestWithUnknownTypeArray (Type[] types)
			{
				typeof (GenericWithPublicFieldsArgument<>).MakeGenericType (types);
			}

			[ExpectedWarning ("IL2055", nameof (Type.MakeGenericType))]
			static void TestWithArrayUnknownIndexSet (int indexToSet)
			{
				Type[] types = new Type[1];
				types[indexToSet] = typeof (TestType);
				typeof (GenericWithPublicFieldsArgument<>).MakeGenericType (types);
			}

			[ExpectedWarning ("IL2055", nameof (Type.MakeGenericType))]
			static void TestWithArrayUnknownLengthSet (int arrayLen)
			{
				Type[] types = new Type[arrayLen];
				types[0] = typeof (TestType);
				typeof (GenericWithPublicFieldsArgument<>).MakeGenericType (types);
			}

			static void TestNoArguments ()
			{
				typeof (TypeMakeGenericNoArguments).MakeGenericType ();
			}

			class TypeMakeGenericNoArguments
			{
			}

			static void TestWithRequirements ()
			{
				// Currently this is not analyzable since we don't track array elements.
				// Would be really nice to support this kind of code in the future though.
				typeof (GenericWithPublicFieldsArgument<>).MakeGenericType (typeof (TestType));
			}

			static void TestWithRequirementsFromParam (
				[DynamicallyAccessedMembers (DynamicallyAccessedMemberTypes.PublicFields)] Type type)
			{
				typeof (GenericWithPublicFieldsArgument<>).MakeGenericType (type);
			}

<<<<<<< HEAD
=======
			// https://github.com/dotnet/linker/issues/2428
			// [ExpectedWarning ("IL2071", "'T'")]
			[ExpectedWarning ("IL2070", "'this'")]
			static void TestWithRequirementsFromParamWithMismatch (
				[DynamicallyAccessedMembers (DynamicallyAccessedMemberTypes.PublicMethods)] Type type)
			{
				typeof (GenericWithPublicFieldsArgument<>).MakeGenericType (type);
			}

			[RecognizedReflectionAccessPattern]
>>>>>>> b19b5aeb
			static void TestWithRequirementsFromGenericParam<
				[DynamicallyAccessedMembers (DynamicallyAccessedMemberTypes.PublicFields)] T> ()
			{
				typeof (GenericWithPublicFieldsArgument<>).MakeGenericType (typeof (T));
			}

			// https://github.com/dotnet/linker/issues/2428
			// [ExpectedWarning ("IL2091", "'T'")]
			[ExpectedWarning ("IL2090", "'this'")] // Note that this actually produces a warning which should not be possible to produce right now
			static void TestWithRequirementsFromGenericParamWithMismatch<
				[DynamicallyAccessedMembers (DynamicallyAccessedMemberTypes.PublicMethods)] TInput> ()
			{
				typeof (GenericWithPublicFieldsArgument<>).MakeGenericType (typeof (TInput));
			}

			class GenericWithPublicFieldsArgument<[DynamicallyAccessedMembers (DynamicallyAccessedMemberTypes.PublicFields)] T>
			{
			}

			static void TestWithNoRequirements ()
			{
				typeof (GenericWithNoRequirements<>).MakeGenericType (typeof (TestType));
			}

			static void TestWithNoRequirementsFromParam (Type type)
			{
				typeof (GenericWithNoRequirements<>).MakeGenericType (type);
			}

			class GenericWithNoRequirements<T>
			{
			}

			static void TestWithMultipleArgumentsWithRequirements ()
			{
				typeof (GenericWithMultipleArgumentsWithRequirements<,>).MakeGenericType (typeof (TestType), typeof (TestType));
			}

			class GenericWithMultipleArgumentsWithRequirements<
				TOne,
				[DynamicallyAccessedMembers (DynamicallyAccessedMemberTypes.PublicMethods)] TTwo>
			{
			}

			static void TestWithNewConstraint ()
			{
				typeof (GenericWithNewConstraint<>).MakeGenericType (typeof (TestType));
			}

			class GenericWithNewConstraint<T> where T : new()
			{
			}

			static void TestWithStructConstraint ()
			{
				typeof (GenericWithStructConstraint<>).MakeGenericType (typeof (TestType));
			}

			class GenericWithStructConstraint<T> where T : struct
			{
			}

			static void TestWithUnmanagedConstraint ()
			{
				typeof (GenericWithUnmanagedConstraint<>).MakeGenericType (typeof (TestType));
			}

			class GenericWithUnmanagedConstraint<T> where T : unmanaged
			{
			}

			static void TestWithNullable ()
			{
				typeof (Nullable<>).MakeGenericType (typeof (TestType));
			}
		}

		class MakeGenericMethod
		{
			public static void Test ()
			{
				TestNullMethod ();
				TestUnknownMethod (null);
				TestUnknownMethodButNoTypeArguments (null);
				TestWithUnknownTypeArray (null);
				TestWithArrayUnknownIndexSet (0);
				TestWithArrayUnknownIndexSetByRef (0);
				TestWithArrayUnknownLengthSet (1);
				TestWithArrayPassedToAnotherMethod ();
				TestWithNoArguments ();
				TestWithArgumentsButNonGenericMethod ();

				TestWithRequirements ();
				TestWithRequirementsFromParam (null);
				TestWithRequirementsFromGenericParam<TestType> ();
				TestWithRequirementsViaRuntimeMethod ();
				TestWithRequirementsButNoTypeArguments ();

				TestWithMultipleKnownGenericParameters ();
				TestWithOneUnknownGenericParameter (null);
				TestWithPartiallyInitializedGenericTypeArray ();
				TestWithConditionalGenericTypeSet (true);

				TestWithNoRequirements ();
				TestWithNoRequirementsFromParam (null);
				TestWithNoRequirementsViaRuntimeMethod ();
				TestWithNoRequirementsUnknownType (null);
				TestWithNoRequirementsWrongNumberOfTypeParameters ();
				TestWithNoRequirementsUnknownArrayElement ();

				TestWithMultipleArgumentsWithRequirements ();

				TestWithNewConstraint ();
				TestWithStructConstraint ();
				TestWithUnmanagedConstraint ();
			}

			static void TestNullMethod ()
			{
				MethodInfo mi = null;
				mi.MakeGenericMethod (typeof (TestType));
			}

			[ExpectedWarning ("IL2060", nameof (MethodInfo.MakeGenericMethod))]
			static void TestUnknownMethod (MethodInfo mi)
			{
				mi.MakeGenericMethod (typeof (TestType));
			}

			[ExpectedWarning ("IL2060", nameof (MethodInfo.MakeGenericMethod))]
			static void TestUnknownMethodButNoTypeArguments (MethodInfo mi)
			{
				// Thechnically linker could figure this out, but it's not worth the complexity - such call will always fail at runtime.
				mi.MakeGenericMethod (Type.EmptyTypes);
			}

			[ExpectedWarning ("IL2060", nameof (MethodInfo.MakeGenericMethod))]
			static void TestWithUnknownTypeArray (Type[] types)
			{
				typeof (MakeGenericMethod).GetMethod (nameof (GenericWithRequirements), BindingFlags.Static)
					.MakeGenericMethod (types);
			}

			[ExpectedWarning ("IL2060", nameof (MethodInfo.MakeGenericMethod))]
			static void TestWithArrayUnknownIndexSet (int indexToSet)
			{
				Type[] types = new Type[1];
				types[indexToSet] = typeof (TestType);
				typeof (MakeGenericMethod).GetMethod (nameof (GenericWithRequirements), BindingFlags.Static)
					.MakeGenericMethod (types);
			}

			[ExpectedWarning ("IL2060", nameof (MethodInfo.MakeGenericMethod))]
			static void TestWithArrayUnknownIndexSetByRef (int indexToSet)
			{
				Type[] types = new Type[1];
				types[0] = typeof (TestType);
				ref Type t = ref types[indexToSet];
				t = typeof (TestType);
				typeof (MakeGenericMethod).GetMethod (nameof (GenericWithRequirements), BindingFlags.Static)
					.MakeGenericMethod (types);
			}

			[ExpectedWarning ("IL2060", nameof (MethodInfo.MakeGenericMethod))]
			static void TestWithArrayUnknownLengthSet (int arrayLen)
			{
				Type[] types = new Type[arrayLen];
				types[0] = typeof (TestType);
				typeof (MakeGenericMethod).GetMethod (nameof (GenericWithRequirements), BindingFlags.Static)
					.MakeGenericMethod (types);
			}

			static void MethodThatTakesArrayParameter (Type[] types)
			{
			}

			[ExpectedWarning ("IL2060", nameof (MethodInfo.MakeGenericMethod))]
			static void TestWithArrayPassedToAnotherMethod ()
			{
				Type[] types = new Type[1];
				types[0] = typeof (TestType);
				MethodThatTakesArrayParameter (types);
				typeof (MakeGenericMethod).GetMethod (nameof (GenericWithRequirements), BindingFlags.Static)
					.MakeGenericMethod (types);
			}

			static void TestWithNoArguments ()
			{
				typeof (MakeGenericMethod).GetMethod (nameof (NonGenericMethod), BindingFlags.Static | BindingFlags.NonPublic)
					.MakeGenericMethod ();
			}

			// This should not warn since we can't be always sure about the exact overload as we don't support
			// method parameter signature matching, and thus the GetMethod may return multiple potential methods.
			// It can happen that some are generic and some are not. The analysis should not fail on this.
			static void TestWithArgumentsButNonGenericMethod ()
			{
				typeof (MakeGenericMethod).GetMethod (nameof (NonGenericMethod), BindingFlags.Static | BindingFlags.NonPublic)
					.MakeGenericMethod (typeof (TestType));
			}

			static void NonGenericMethod ()
			{
			}

			static void TestWithRequirements ()
			{
				typeof (MakeGenericMethod).GetMethod (nameof (GenericWithRequirements), BindingFlags.Static)
					.MakeGenericMethod (typeof (TestType));
			}

			static void TestWithRequirementsFromParam (
				[DynamicallyAccessedMembers (DynamicallyAccessedMemberTypes.PublicFields)] Type type)
			{
				typeof (MakeGenericMethod).GetMethod (nameof (GenericWithRequirements), BindingFlags.Static)
					.MakeGenericMethod (type);
			}

			static void TestWithRequirementsFromGenericParam<
				[DynamicallyAccessedMembers (DynamicallyAccessedMemberTypes.PublicFields)] T> ()
			{
				typeof (MakeGenericMethod).GetMethod (nameof (GenericWithRequirements), BindingFlags.Static)
					.MakeGenericMethod (typeof (T));
			}


			static void TestWithRequirementsViaRuntimeMethod ()
			{
				typeof (MakeGenericMethod).GetRuntimeMethod (nameof (GenericWithRequirements), Type.EmptyTypes)
					.MakeGenericMethod (typeof (TestType));
			}

			[ExpectedWarning ("IL2060", nameof (MethodInfo.MakeGenericMethod))]
			static void TestWithRequirementsButNoTypeArguments ()
			{
				typeof (MakeGenericMethod).GetMethod (nameof (GenericWithRequirements), BindingFlags.Static)
					.MakeGenericMethod (Type.EmptyTypes);
			}

			public static void GenericWithRequirements<[DynamicallyAccessedMembers (DynamicallyAccessedMemberTypes.PublicFields)] T> ()
			{
			}

			static void TestWithMultipleKnownGenericParameters ()
			{
				typeof (MakeGenericMethod).GetMethod (nameof (GenericMultipleParameters), BindingFlags.Static)
					.MakeGenericMethod (typeof (TestType), typeof (TestType), typeof (TestType));
			}

			[ExpectedWarning ("IL2060", nameof (MethodInfo.MakeGenericMethod))]
			static void TestWithOneUnknownGenericParameter (Type[] types)
			{
				typeof (MakeGenericMethod).GetMethod (nameof (GenericMultipleParameters), BindingFlags.Static)
					.MakeGenericMethod (typeof (TestType), typeof (TestStruct), types[0]);
			}

			[ExpectedWarning ("IL2060", nameof (MethodInfo.MakeGenericMethod))]
			static void TestWithPartiallyInitializedGenericTypeArray ()
			{
				Type[] types = new Type[3];
				types[0] = typeof (TestType);
				types[1] = typeof (TestStruct);
				typeof (MakeGenericMethod).GetMethod (nameof (GenericMultipleParameters), BindingFlags.Static)
					.MakeGenericMethod (types);
			}

			static void TestWithConditionalGenericTypeSet (bool thirdParameterIsStruct)
			{
				Type[] types = new Type[3];
				types[0] = typeof (TestType);
				types[1] = typeof (TestStruct);
				if (thirdParameterIsStruct) {
					types[2] = typeof (TestStruct);
				} else {
					types[2] = typeof (TestType);
				}
				typeof (MakeGenericMethod).GetMethod (nameof (GenericMultipleParameters), BindingFlags.Static)
					.MakeGenericMethod (types);
			}

			public static void GenericMultipleParameters<
				[DynamicallyAccessedMembers (DynamicallyAccessedMemberTypes.PublicFields)] T,
				[DynamicallyAccessedMembers (DynamicallyAccessedMemberTypes.PublicFields)] U,
				[DynamicallyAccessedMembers (DynamicallyAccessedMemberTypes.PublicFields)] V> ()
			{
			}

			static void TestWithNoRequirements ()
			{
				typeof (MakeGenericMethod).GetMethod (nameof (GenericWithNoRequirements), BindingFlags.Static)
					.MakeGenericMethod (typeof (TestType));
			}

			static void TestWithNoRequirementsFromParam (Type type)
			{
				typeof (MakeGenericMethod).GetMethod (nameof (GenericWithNoRequirements), BindingFlags.Static)
					.MakeGenericMethod (type);
			}

			static void TestWithNoRequirementsViaRuntimeMethod ()
			{
				typeof (MakeGenericMethod).GetRuntimeMethod (nameof (GenericWithNoRequirements), Type.EmptyTypes)
					.MakeGenericMethod (typeof (TestType));
			}

			// There are no requirements, so no warnings
			static void TestWithNoRequirementsUnknownType (Type type)
			{
				typeof (MakeGenericMethod).GetMethod (nameof (GenericWithNoRequirements))
					.MakeGenericMethod (type);
			}

			// There are no requirements, so no warnings
			static void TestWithNoRequirementsWrongNumberOfTypeParameters ()
			{
				typeof (MakeGenericMethod).GetMethod (nameof (GenericWithNoRequirements))
					.MakeGenericMethod (typeof (TestType), typeof (TestType));
			}

			// There are no requirements, so no warnings
			static void TestWithNoRequirementsUnknownArrayElement ()
			{
				Type[] types = new Type[1];
				typeof (MakeGenericMethod).GetMethod (nameof (GenericWithNoRequirements))
					.MakeGenericMethod (types);
			}

			public static void GenericWithNoRequirements<T> ()
			{
			}


			static void TestWithMultipleArgumentsWithRequirements ()
			{
				typeof (MakeGenericMethod).GetMethod (nameof (GenericWithMultipleArgumentsWithRequirements), BindingFlags.Static | BindingFlags.NonPublic)
					.MakeGenericMethod (typeof (TestType), typeof (TestType));
			}

			static void GenericWithMultipleArgumentsWithRequirements<
				TOne,
				[DynamicallyAccessedMembers (DynamicallyAccessedMemberTypes.PublicFields)] TTwo> ()
			{
			}

			static void TestWithNewConstraint ()
			{
				typeof (MakeGenericMethod).GetMethod (nameof (GenericWithNewConstraint), BindingFlags.Static | BindingFlags.NonPublic)
					.MakeGenericMethod (typeof (TestType));
			}

			static void GenericWithNewConstraint<T> () where T : new()
			{
				var t = new T ();
			}

			static void TestWithStructConstraint ()
			{
				typeof (MakeGenericMethod).GetMethod (nameof (GenericWithStructConstraint), BindingFlags.Static | BindingFlags.NonPublic)
					.MakeGenericMethod (typeof (TestType));
			}

			static void GenericWithStructConstraint<T> () where T : struct
			{
				var t = new T ();
			}

			static void TestWithUnmanagedConstraint ()
			{
				typeof (MakeGenericMethod).GetMethod (nameof (GenericWithUnmanagedConstraint), BindingFlags.Static | BindingFlags.NonPublic)
					.MakeGenericMethod (typeof (TestType));
			}

			static void GenericWithUnmanagedConstraint<T> () where T : unmanaged
			{
				var t = new T ();
			}
		}

		static void TestNewConstraintSatisfiesParameterlessConstructor<T> () where T : new()
		{
			RequiresParameterlessConstructor<T> ();
		}

		static void TestStructConstraintSatisfiesParameterlessConstructor<T> () where T : struct
		{
			RequiresParameterlessConstructor<T> ();
		}

		static void TestUnmanagedConstraintSatisfiesParameterlessConstructor<T> () where T : unmanaged
		{
			RequiresParameterlessConstructor<T> ();
		}

		static void RequiresParameterlessConstructor<[DynamicallyAccessedMembers (DynamicallyAccessedMemberTypes.PublicParameterlessConstructor)] T> ()
		{
		}

		public class TestType
		{
		}

		public struct TestStruct
		{
		}
	}
}<|MERGE_RESOLUTION|>--- conflicted
+++ resolved
@@ -776,8 +776,6 @@
 				typeof (GenericWithPublicFieldsArgument<>).MakeGenericType (type);
 			}
 
-<<<<<<< HEAD
-=======
 			// https://github.com/dotnet/linker/issues/2428
 			// [ExpectedWarning ("IL2071", "'T'")]
 			[ExpectedWarning ("IL2070", "'this'")]
@@ -787,8 +785,6 @@
 				typeof (GenericWithPublicFieldsArgument<>).MakeGenericType (type);
 			}
 
-			[RecognizedReflectionAccessPattern]
->>>>>>> b19b5aeb
 			static void TestWithRequirementsFromGenericParam<
 				[DynamicallyAccessedMembers (DynamicallyAccessedMemberTypes.PublicFields)] T> ()
 			{
