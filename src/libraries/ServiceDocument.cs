--- conflicted
+++ resolved
@@ -5,12 +5,6 @@
 namespace Microsoft.ServiceModel.Syndication
 {
     using System;
-<<<<<<< HEAD
-    using System.Collections.ObjectModel;
-    using System.Runtime.Serialization;
-    using System.Xml.Serialization;
-=======
->>>>>>> 67f08b5f
     using System.Collections.Generic;
     using System.Collections.ObjectModel;
     using System.Runtime.CompilerServices;
