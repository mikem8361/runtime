--- conflicted
+++ resolved
@@ -53,51 +53,15 @@
         [Fact]
         public void TestToString()
         {
-<<<<<<< HEAD
-            // IEnumerable without option
-            var block = new TransformManyBlock<int, string>(i => new string[10]);
-            Assert.False(block.InputCount != 0, "Constructor failed! InputCount returned a non zero value for a brand new TransformManyBlock.");
-
-            // Task without option
-            block = new TransformManyBlock<int, string>(i => Task.Run(() => (IEnumerable<string>)new string[10]));
-            Assert.False(block.InputCount != 0, "Constructor failed! InputCount returned a non zero value for a brand new TransformManyBlock.");
-
-            // IEnumerable with not cancelled token and default scheduler
-            block = new TransformManyBlock<int, string>(i => new string[10], new ExecutionDataflowBlockOptions { MaxMessagesPerTask = 1 });
-            Assert.False(block.InputCount != 0, "Constructor failed! InputCount returned a non zero value for a brand new TransformManyBlock.");
-
-            // Task with not cancelled token and default scheduler
-            block = new TransformManyBlock<int, string>(i => Task.Run(() => (IEnumerable<string>)new string[10]), new ExecutionDataflowBlockOptions { MaxMessagesPerTask = 1 });
-            Assert.False(block.InputCount != 0, "Constructor failed! InputCount returned a non zero value for a brand new TransformManyBlock.");
-
-            // IEnumerable with a cancelled token and default scheduler
-            var token = new CancellationToken(true);
-            block = new TransformManyBlock<int, string>(i => new string[10], new ExecutionDataflowBlockOptions { MaxMessagesPerTask = 1, CancellationToken = token });
-            Assert.False(block.InputCount != 0, "Constructor failed! InputCount returned a non zero value for a brand new TransformManyBlock.");
-
-            // Task with a cancelled token and default scheduler
-            token = new CancellationToken(true);
-            block = new TransformManyBlock<int, string>(i => Task.Run(() => (IEnumerable<string>)new string[10]), new ExecutionDataflowBlockOptions { MaxMessagesPerTask = 1, CancellationToken = token });
-            Assert.False(block.InputCount != 0, "Constructor failed! InputCount returned a non zero value for a brand new TransformManyBlock.");
-=======
             DataflowTestHelpers.TestToString(nameFormat =>
                 nameFormat != null ?
                     new TransformManyBlock<int, int>(DataflowTestHelpers.ToEnumerable, new ExecutionDataflowBlockOptions() { NameFormat = nameFormat }) :
                     new TransformManyBlock<int, int>(DataflowTestHelpers.ToEnumerable));
->>>>>>> 9febf8c2
         }
 
         [Fact]
         public async Task TestOfferMessage()
         {
-<<<<<<< HEAD
-            bool passed = true;
-
-            Assert.Throws<ArgumentNullException>(() => new TransformManyBlock<int, string>((Func<int, IEnumerable<string>>)null));
-            Assert.Throws<ArgumentNullException>(() => new TransformManyBlock<int, string>((Func<int, Task<IEnumerable<string>>>)null));
-            Assert.Throws<ArgumentNullException>(() => new TransformManyBlock<int, string>(i => new[] { i.ToString() }, null));
-            Assert.Throws<ArgumentNullException>(() => new TransformManyBlock<int, string>(i => Task.Run(() => (IEnumerable<string>)new[] { i.ToString() }), null));
-=======
             var generators = new Func<TransformManyBlock<int, int>>[]
             {
                 () => new TransformManyBlock<int, int>(DataflowTestHelpers.ToEnumerable),
@@ -107,7 +71,6 @@
             foreach (var generator in generators)
             {
                 DataflowTestHelpers.TestOfferMessage_ArgumentValidation(generator());
->>>>>>> 9febf8c2
 
                 var target = generator();
                 DataflowTestHelpers.TestOfferMessage_AcceptsDataDirectly(target);
@@ -309,22 +272,11 @@
 
             for (int i = 0; i < Messages; i++)
             {
-<<<<<<< HEAD
-                // Do everything twice - once through OfferMessage and Once through Post
-                for (FeedMethod feedMethod = FeedMethod._First; passed & feedMethod < FeedMethod._Count; feedMethod++)
-                {
-                    Func<DataflowBlockOptions, TargetProperties<int>> transformManyBlockFactory =
-                        options =>
-                        {
-                            TransformManyBlock<int, int> transformManyBlock = new TransformManyBlock<int, int>(i => Task.Run(() => (IEnumerable<int>)new[] { i }), (ExecutionDataflowBlockOptions)options);
-                            ActionBlock<int> actionBlock = new ActionBlock<int>(i => TrackCaptures(i), (ExecutionDataflowBlockOptions)options);
-=======
                 Assert.False(t.Completion.IsCompleted);
                 Assert.Equal(expected: i, actual: await t.ReceiveAsync());
             }
             await t.Completion;
         }
->>>>>>> 9febf8c2
 
         [Fact]
         public async Task TestReserveReleaseConsume()
@@ -377,15 +329,8 @@
 
                 for (int iter = 0; iter < 2; iter++)
                 {
-<<<<<<< HEAD
-                    bool localPassed = true;
-                    const int ITERS = 2;
-                    var network = Chain<TransformManyBlock<int, int>, int>(4, () => new TransformManyBlock<int, int>(i => Task.Run(() => (IEnumerable<int>)new[] { i * 2 })));
-                    for (int i = 0; i < ITERS; i++)
-=======
                     tb.PostItems(1, 2);
                     for (int i = 1; i >= 0; i--)
->>>>>>> 9febf8c2
                     {
                         barrier1.SignalAndWait();
                         Assert.Equal(expected: i, actual: tb.InputCount);
@@ -428,14 +373,7 @@
                 const int Iters = 10;
                 for (int i = 0; i < Iters; i++)
                 {
-<<<<<<< HEAD
-                    bool localPassed = true;
-                    const int ITERS = 2;
-                    var network = Chain<TransformManyBlock<int, int>, int>(4, () => new TransformManyBlock<int, int>(i => Task.Run(() => (IEnumerable<int>)new[] { i * 2 })));
-                    for (int i = 0; i < ITERS; i++)
-=======
                     if (post)
->>>>>>> 9febf8c2
                     {
                         network.Post(i);
                     }
@@ -462,55 +400,16 @@
                 const int Iters = 10;
                 if (post)
                 {
-<<<<<<< HEAD
-                    bool localPassed = true;
-                    const int ITERS = 2;
-                    var network = Chain<TransformManyBlock<int, int>, int>(4, () => new TransformManyBlock<int, int>(i => Task.Run(() => (IEnumerable<int>)new[] { i * 2 })));
-                    for (int i = 0; i < ITERS; i++) localPassed &= network.Post(i) == true;
-                    for (int i = 0; i < ITERS; i++) localPassed &= ((IReceivableSourceBlock<int>)network).Receive() == i * 16;
-                    Console.WriteLine("{0}: Chained Post all then Receive", localPassed ? "Success" : "Failure");
-                    passed &= localPassed;
-=======
                     network.PostRange(0, Iters);
->>>>>>> 9febf8c2
                 }
                 else
                 {
-<<<<<<< HEAD
-                    bool localPassed = true;
-                    const int ITERS = 2;
-                    var network = Chain<TransformManyBlock<int, int>, int>(4, () => new TransformManyBlock<int, int>(i => Task.Run(() => (IEnumerable<int>)new[] { i * 2 })));
-                    var tasks = new Task[ITERS];
-                    for (int i = 1; i <= ITERS; i++) tasks[i - 1] = network.SendAsync(i);
-                    Task.WaitAll(tasks);
-                    int total = 0;
-                    for (int i = 1; i <= ITERS; i++) total += ((IReceivableSourceBlock<int>)network).Receive();
-                    localPassed &= (total == ((ITERS * (ITERS + 1)) / 2 * 16));
-                    Console.WriteLine("{0}: Chained SendAsync all then Receive", localPassed ? "Success" : "Failure");
-                    passed &= localPassed;
-=======
                     await Task.WhenAll(from i in Enumerable.Range(0, Iters) select network.SendAsync(i));
->>>>>>> 9febf8c2
                 }
 
                 for (int i = 0; i < Iters; i++)
                 {
-<<<<<<< HEAD
-                    bool localPassed = true;
-
-                    var t = new TransformManyBlock<int, int>(i => Task.Run(() => (IEnumerable<int>)Enumerable.Range(0, 10).ToArray()));
-                    t.Post(42);
-                    t.Complete();
-                    for (int i = 0; i < 10; i++)
-                    {
-                        localPassed &= t.Receive() == i;
-                    }
-                    t.Completion.Wait();
-                    Console.WriteLine("{0}: Test multiple yielded results", localPassed ? "Success" : "Failure");
-                    passed &= localPassed;
-=======
                     Assert.Equal(expected: i * 16, actual: await network.ReceiveAsync());
->>>>>>> 9febf8c2
                 }
             }
         }
@@ -585,16 +484,6 @@
                     await Assert.ThrowsAnyAsync<OperationCanceledException>(() => tb.Completion);
                 }
 
-<<<<<<< HEAD
-                    var t = new TransformManyBlock<int, int>(i =>
-                    {
-                        if ((i % 2) == 0) return null;
-                        return Task.Run(() => (IEnumerable<int>)new[] { i });
-                    });
-                    for (int i = 0; i < 10; i++) t.Post(i);
-                    t.Complete();
-                    for (int i = 0; i < 10; i++)
-=======
                 Assert.Equal(expected: 0, actual: tb.InputCount);
                 Assert.Equal(expected: 0, actual: tb.OutputCount);
             }
@@ -619,7 +508,6 @@
                 for (int i = 0; i < 2; i++)
                 {
                     if ((i % 2) != 0)
->>>>>>> 9febf8c2
                     {
                         Assert.Equal(expected: i, actual: await t.ReceiveAsync());
                     }
@@ -629,20 +517,6 @@
             }
         }
 
-<<<<<<< HEAD
-                    var t = new TransformManyBlock<int, int>(new Func<int, Task<IEnumerable<int>>>(i =>
-                    {
-                        if (i == 0)
-                        {
-                            Task.Delay(1000).Wait();
-                            return null;
-                        }
-                        return Task.Run(() => (IEnumerable<int>)new[] { i });
-                    }), new ExecutionDataflowBlockOptions { MaxDegreeOfParallelism = 2 });
-                    t.Post(0);
-                    t.Post(1);
-                    try
-=======
         [Fact]
         public async Task TestNullTasksIgnored()
         {
@@ -660,7 +534,6 @@
                 for (int i = 0; i < Iters; i++)
                 {
                     if ((i % 2) != 0)
->>>>>>> 9febf8c2
                     {
                         Assert.Equal(expected: i, actual: await tb.ReceiveAsync());
                     }
@@ -697,25 +570,8 @@
                 int received = 0;
                 while (await tb.OutputAvailableAsync())
                 {
-<<<<<<< HEAD
-                    bool localPassed = true;
-                    var t = new TransformManyBlock<int, int>(new Func<int, Task<IEnumerable<int>>>(i => Task.Run<IEnumerable<int>>(new Func<IEnumerable<int>>(() => { throw new InvalidOperationException(); }))));
-                    t.Post(42);
-                    t.Post(1);
-                    t.Post(2);
-                    t.Post(3);
-                    try { t.Completion.Wait(); }
-                    catch { }
-                    localPassed &= t.Completion.IsFaulted;
-                    localPassed &= SpinWait.SpinUntil(() => t.InputCount == 0, 500);
-                    localPassed &= SpinWait.SpinUntil(() => t.OutputCount == 0, 500);
-                    localPassed &= t.Post(4) == false;
-                    Console.WriteLine("      > {0}: Faulted from task handled correctly", localPassed ? "Success" : "Failure");
-                    passed &= localPassed;
-=======
                     await tb.ReceiveAsync();
                     received++;
->>>>>>> 9febf8c2
                 }
                 Assert.Equal(expected: Modes * Iters, actual: received);
             }
@@ -743,84 +599,12 @@
                             }
                             else if (dop == 1)
                             {
-<<<<<<< HEAD
-                                int nextExpectedValue = 1;
-                                TransformManyBlock<int, int> tmb1 = null;
-                                tmb1 = new TransformManyBlock<int, int>(i =>
-                                {
-                                    return Task.Run(() =>
-                                    {
-                                        if (i == 1000)
-                                        {
-                                            tmb1.Complete();
-                                            return (IEnumerable<int>)null;
-                                        }
-                                        else if (dop == 1)
-                                        {
-                                            list[0] = i + 1;
-                                            return (IEnumerable<int>)list;
-                                        }
-                                        else if (list is int[])
-                                        {
-                                            return new int[1] { i + 1 };
-                                        }
-                                        else if (list is List<int>)
-                                        {
-                                            return new List<int>() { i + 1 };
-                                        }
-                                        else return new Collection<int>() { i + 1 };
-                                    });
-                                }, dbo);
-                                TransformBlock<int, int> tmb2 = new TransformBlock<int, int>(i =>
-                                {
-                                    if (i != nextExpectedValue)
-                                    {
-                                        localPassed = false;
-                                        tmb1.Complete();
-                                    }
-                                    nextExpectedValue++;
-                                    return i;
-                                });
-                                tmb1.LinkTo(tmb2);
-                                tmb2.LinkTo(tmb1);
-                                tmb1.SendAsync(0).Wait();
-                                tmb1.Completion.Wait();
-=======
                                 list[0] = i + 1; // reuse the list over and over, but only at dop == 1
                                 return (IEnumerable<int>)list;
->>>>>>> 9febf8c2
                             }
                             else if (list is int[])
                             {
-<<<<<<< HEAD
-                                const int ITERS = 50;
-                                var mres = new ManualResetEventSlim();
-                                var tmb = new TransformManyBlock<int, int>(i =>
-                                {
-                                    var cts = new CancellationTokenSource();
-                                    return Task.Run(() =>
-                                    {
-                                        if (i < ITERS - 1)
-                                        {
-                                            cts.Cancel();
-                                            cts.Token.ThrowIfCancellationRequested();
-                                        }
-                                        if (mode == 0) return new int[] { i };
-                                        else if (mode == 1) return new List<int>() { i };
-                                        else return Enumerable.Repeat(i, 1);
-                                    }, cts.Token);
-                                }, dbo);
-                                var ab = new ActionBlock<int>(i =>
-                                {
-                                    if (i != ITERS - 1) localPassed = false;
-                                    mres.Set();
-                                });
-                                tmb.LinkTo(ab);
-                                for (int i = 0; i < ITERS; i++) tmb.SendAsync(i).Wait();
-                                mres.Wait();
-=======
                                 return new int[1] { i + 1 };
->>>>>>> 9febf8c2
                             }
                             else if (list is List<int>)
                             {
